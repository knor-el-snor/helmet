{
  "name": "helmet",
  "author": "Adam Baldwin <baldwin@andyet.net> (http://andyet.net/team/baldwin)",
  "contributors": [
    "Evan Hahn <me@evanhahn.com> (http://evanhahn.com)"
  ],
  "description": "Security middleware collection for Express/Connect",
<<<<<<< HEAD
  "version": "0.3.0",
=======
  "version": "0.2.5",
>>>>>>> c0203f98
  "keywords": [
    "security",
    "headers",
    "express",
    "x-frame-options",
    "csp",
    "hsts",
    "crossdomain.xml"
  ],
  "repository": {
    "url": "git://github.com/evilpacket/helmet.git"
  },
  "engines": {
    "node": ">= 0.6.6"
  },
  "dependencies": {
    "camelize": "0.1.x",
    "platform": "1.2.x",
    "underscore": "1.6.x"
  },
  "devDependencies": {
    "connect": "3.0.x",
    "jshint": "2.5.x",
    "mocha": "1.20.x",
    "sinon": "1.10.x",
    "supertest": "0.13.x"
  },
  "scripts": {
    "test": "mocha",
    "hint": "jshint ."
  },
  "main": "lib/index"
}<|MERGE_RESOLUTION|>--- conflicted
+++ resolved
@@ -5,11 +5,7 @@
     "Evan Hahn <me@evanhahn.com> (http://evanhahn.com)"
   ],
   "description": "Security middleware collection for Express/Connect",
-<<<<<<< HEAD
-  "version": "0.3.0",
-=======
   "version": "0.2.5",
->>>>>>> c0203f98
   "keywords": [
     "security",
     "headers",
