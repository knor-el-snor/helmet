--- conflicted
+++ resolved
@@ -1,18 +1,16 @@
 # Changelog
 
-<<<<<<< HEAD
 ## Unreleased
 
 ### Changed
 
 - Removed `setTo` option. See [this article](https://github.com/helmetjs/helmet/wiki/How-to-set-a-custom-X%E2%80%93Powered%E2%80%93By-header) to see how to replicate the removed behavior. See [#224](https://github.com/helmetjs/helmet/issues/224).
-=======
+
 ## 2.0.0 - Unreleased
 
 ### Removed
 
 - Dropped support for old Node versions. Node 10+ is now required
->>>>>>> ab556c27
 
 ## 1.1.0 - 2019-05-26
 
